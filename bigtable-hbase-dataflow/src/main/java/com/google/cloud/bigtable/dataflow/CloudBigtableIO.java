--- conflicted
+++ resolved
@@ -776,7 +776,6 @@
     @Override
     public void processElement(ProcessContext context) throws Exception {
       Mutation mutation = context.element();
-      incrementOperationCounter();
       if (DOFN_LOG.isTraceEnabled()) {
         DOFN_LOG.trace("Persisting {}", Bytes.toStringBinary(mutation.getRow()));
       }
@@ -839,8 +838,6 @@
      */
     @Override
     public void processElement(ProcessContext context) throws Exception {
-      incrementOperationCounter();
-
       Mutation mutation = context.element();
       if (DOFN_LOG.isTraceEnabled()) {
         DOFN_LOG.trace("Persisting {}", Bytes.toStringBinary(mutation.getRow()));
@@ -914,13 +911,8 @@
       try (Table t = getConnection().getTable(TableName.valueOf(tableName))) {
         List<Mutation> mutations = Lists.newArrayList(element.getValue());
         int mutationCount = mutations.size();
-        incrementOperationCounter(mutationCount);
-<<<<<<< HEAD
-=======
+        t.batch(mutations, new Object[mutationCount]);
         mutationsCounter.addValue((long) mutationCount);
-        DOFN_LOG.debug("Persisting {} elements to table {}.", mutationCount, tableName);
->>>>>>> cebd6f70
-        t.batch(mutations, new Object[mutationCount]);
       } catch (RetriesExhaustedWithDetailsException exception) {
         logExceptions(context, exception);
         retrowException(exception);
@@ -993,7 +985,7 @@
    */
    public static PTransform<PCollection<KV<String, Iterable<Mutation>>>, PDone>
       writeToMultipleTables(CloudBigtableConfiguration config) {
-    validate(config, null);
+    validate(config);
     return new CloudBigtableWriteTransform<>(new CloudBigtableMultiTableWriteFn(config));
   }
 
@@ -1024,23 +1016,25 @@
   }
 
   private static void validate(CloudBigtableConfiguration configuration, String tableId) {
+    validate(configuration);
+    checkNotNullOrEmpty(tableId, "tableid");
+    if (BigtableSession.isAlpnProviderEnabled()) {
+      try (BigtableConnection conn = new BigtableConnection(configuration.toHBaseConfig());
+          Admin admin = conn.getAdmin()) {
+        Preconditions.checkState(admin.tableExists(TableName.valueOf(tableId)), "Table "
+            + tableId + " does not exist.  This dataflow operation could not be run.");
+      } catch (IOException | IllegalArgumentException | ExceptionInInitializerError e) {
+        LOG.error(String.format("Could not validate that the table exists: %s (%s)", e.getClass()
+              .getName(), e.getMessage()), e);
+      }
+    } else {
+      LOG.info("ALPN is not configured. Skipping table existence check.");
+    }
+  }
+
+  private static void validate(CloudBigtableConfiguration configuration) {
     checkNotNullOrEmpty(configuration.getProjectId(), "projectId");
     checkNotNullOrEmpty(configuration.getZoneId(), "zoneId");
     checkNotNullOrEmpty(configuration.getClusterId(), "clusterId");
-    if (tableId != null) {
-      checkNotNullOrEmpty(tableId, "tableid");
-      if (BigtableSession.isAlpnProviderEnabled()) {
-        try (BigtableConnection conn = new BigtableConnection(configuration.toHBaseConfig());
-            Admin admin = conn.getAdmin()) {
-          Preconditions.checkState(admin.tableExists(TableName.valueOf(tableId)), "Table "
-              + tableId + " does not exist.  This dataflow operation could not be run.");
-        } catch (IOException | IllegalArgumentException | ExceptionInInitializerError e) {
-          LOG.error(String.format("Could not validate that the table exists: %s (%s)", e.getClass()
-              .getName(), e.getMessage()), e);
-        }
-      } else {
-        LOG.info("ALPN is not configured. Skipping table existence check.");
-      }
-    }
   }
 }